package com.zenaton.taskmanager.engine

import com.zenaton.taskmanager.data.TaskAttemptId
import com.zenaton.taskmanager.data.TaskState
import com.zenaton.taskmanager.data.TaskStatus
import com.zenaton.taskmanager.dispatcher.TaskDispatcher
import com.zenaton.taskmanager.logger.TaskLogger
import com.zenaton.taskmanager.messages.engine.CancelTask
import com.zenaton.taskmanager.messages.engine.DispatchTask
import com.zenaton.taskmanager.messages.engine.RetryTask
import com.zenaton.taskmanager.messages.engine.RetryTaskAttempt
import com.zenaton.taskmanager.messages.engine.TaskAttemptCompleted
import com.zenaton.taskmanager.messages.engine.TaskAttemptDispatched
import com.zenaton.taskmanager.messages.engine.TaskAttemptFailed
import com.zenaton.taskmanager.messages.engine.TaskAttemptStarted
import com.zenaton.taskmanager.messages.engine.TaskCanceled
import com.zenaton.taskmanager.messages.engine.TaskCompleted
import com.zenaton.taskmanager.messages.engine.TaskDispatched
import com.zenaton.taskmanager.messages.engine.TaskEngineMessage
import com.zenaton.taskmanager.messages.interfaces.TaskAttemptMessage
import com.zenaton.taskmanager.messages.metrics.TaskStatusUpdated
import com.zenaton.taskmanager.messages.workers.RunTask
import com.zenaton.taskmanager.state.StateStorage
import com.zenaton.workflowengine.topics.workflows.dispatcher.WorkflowDispatcherInterface
import com.zenaton.workflowengine.topics.workflows.messages.TaskCompleted as TaskCompletedInWorkflow

class TaskEngine {
    lateinit var taskDispatcher: TaskDispatcher
    lateinit var workflowDispatcher: WorkflowDispatcherInterface
    lateinit var stateStorage: StateStorage
    lateinit var logger: TaskLogger

    fun handle(msg: TaskEngineMessage) {
        // get associated state
<<<<<<< HEAD
        val oldState = stateStorage.getState(msg.taskId)
        var newState = oldState?.copy()

        if (newState == null) {
=======
        var state = stateStorage.getState(msg.getStateId())
        if (state == null) {
>>>>>>> 85871378
            // a null state should mean that this task is already terminated => all messages others than TaskDispatched are ignored
            if (msg !is DispatchTask) {
                logger.warn("No state found for message: (It's normal if this task is already terminated)%s", msg, null)
                return
            }
            // init a state
            newState = TaskState(
                taskId = msg.taskId,
                taskName = msg.taskName,
                taskData = msg.taskData,
                workflowId = msg.workflowId,
                taskAttemptId = TaskAttemptId(),
                taskAttemptIndex = 0,
                taskStatus = TaskStatus.RUNNING_OK
            )
        } else {
            // this should never happen
            if (newState.taskId != msg.taskId) {
                logger.error("Inconsistent taskId in message:%s and State:%s)", msg, newState)
                return
            }
            // a non-null state with TaskDispatched should mean that this message has been replicated
            if (msg is DispatchTask) {
                logger.error("Already existing state:%s for message:%s", msg, newState)
                return
            }
            // check taskAttemptId and taskAttemptIndex consistency
            if (msg is TaskAttemptMessage && msg !is TaskAttemptCompleted) {
                if (newState.taskAttemptId != msg.taskAttemptId) {
                    logger.warn("Inconsistent taskAttemptId in message: (Can happen if the task has been manually retried)%s and State:%s", msg, newState)
                    return
                }
                if (newState.taskAttemptIndex != msg.taskAttemptIndex) {
                    logger.warn("Inconsistent taskAttemptIndex in message: (Can happen if this task has had timeout)%s and State:%s", msg, newState)
                    return
                }
            }
        }

        when (msg) {
            is CancelTask -> cancelTask(newState, msg)
            is DispatchTask -> dispatchTask(newState, msg)
            is RetryTask -> retryTask(newState, msg)
            is RetryTaskAttempt -> retryTaskAttempt(newState, msg)
            is TaskAttemptCompleted -> taskAttemptCompleted(newState, msg)
            is TaskAttemptDispatched -> Unit
            is TaskAttemptFailed -> taskAttemptFailed(newState, msg)
            is TaskAttemptStarted -> Unit
            is TaskCanceled -> Unit
            is TaskCompleted -> Unit
            is TaskDispatched -> Unit
        }

        // Update stored state if needed and existing
        if (newState != oldState && !setOf(TaskStatus.TERMINATED_COMPLETED, TaskStatus.TERMINATED_CANCELED).contains(newState.taskStatus)) {
            stateStorage.updateState(msg.taskId, newState, oldState)
        }

        // Send TaskStatusUpdated if needed
        if (oldState?.taskStatus != newState.taskStatus) {
            val tsc = TaskStatusUpdated(
                taskId = newState.taskId,
                taskName = newState.taskName,
                oldStatus = oldState?.taskStatus,
                newStatus = newState.taskStatus
            )

            taskDispatcher.dispatch(tsc)
        }
    }

<<<<<<< HEAD
    private fun cancelTask(state: TaskState, msg: CancelTask) {
        state.taskStatus = TaskStatus.TERMINATED_CANCELED
=======
    private fun cancelTask(msg: CancelTask) {
        // update and save state
        stateStorage.deleteState(msg.getStateId())
>>>>>>> 85871378

        // log event
        val tad = TaskCanceled(
            taskId = msg.taskId
        )
        taskDispatcher.dispatch(tad)

        // Delete stored state
        stateStorage.deleteState(state.taskId)
    }

    private fun dispatchTask(state: TaskState, msg: DispatchTask) {
        state.taskStatus = TaskStatus.RUNNING_OK

        // send task to workers
        val rt = RunTask(
            taskId = state.taskId,
            taskAttemptId = state.taskAttemptId,
            taskAttemptIndex = state.taskAttemptIndex,
            taskName = state.taskName,
            taskData = state.taskData
        )
        taskDispatcher.dispatch(rt)

        // log events
        val td = TaskDispatched(
            taskId = state.taskId
        )
        taskDispatcher.dispatch(td)

        val tad = TaskAttemptDispatched(
            taskId = state.taskId,
            taskAttemptId = state.taskAttemptId,
            taskAttemptIndex = state.taskAttemptIndex
        )
        taskDispatcher.dispatch(tad)
<<<<<<< HEAD
=======

        // update and save state
        stateStorage.createState(msg.getStateId(), state)
>>>>>>> 85871378
    }

    private fun retryTask(state: TaskState, msg: RetryTask) {
        state.taskStatus = TaskStatus.RUNNING_WARNING
        state.taskAttemptId = TaskAttemptId()
        state.taskAttemptIndex = 0

        // send task to workers
        val rt = RunTask(
                taskId = state.taskId,
                taskAttemptId = state.taskAttemptId,
                taskAttemptIndex = state.taskAttemptIndex,
                taskName = state.taskName,
                taskData = state.taskData
        )
        taskDispatcher.dispatch(rt)

        // log event
        val tad = TaskAttemptDispatched(
            taskId = state.taskId,
            taskAttemptId = state.taskAttemptId,
            taskAttemptIndex = state.taskAttemptIndex
        )
        taskDispatcher.dispatch(tad)
<<<<<<< HEAD
=======

        // update state
        stateStorage.updateState(msg.getStateId(), state)
>>>>>>> 85871378
    }

    private fun retryTaskAttempt(state: TaskState, msg: TaskEngineMessage) {
        state.taskStatus = TaskStatus.RUNNING_WARNING
        state.taskAttemptIndex = state.taskAttemptIndex + 1

        // send task to workers
        val rt = RunTask(
                taskId = state.taskId,
                taskAttemptId = state.taskAttemptId,
                taskAttemptIndex = state.taskAttemptIndex,
                taskName = state.taskName,
                taskData = state.taskData
        )
        taskDispatcher.dispatch(rt)

        // log event
        val tar = TaskAttemptDispatched(
            taskId = state.taskId,
            taskAttemptId = state.taskAttemptId,
            taskAttemptIndex = state.taskAttemptIndex
        )
        taskDispatcher.dispatch(tar)
<<<<<<< HEAD
=======

        // update state
        stateStorage.updateState(msg.getStateId(), state)
>>>>>>> 85871378
    }

    private fun taskAttemptCompleted(state: TaskState, msg: TaskAttemptCompleted) {
        state.taskStatus = TaskStatus.TERMINATED_COMPLETED

        // if this task belongs to a workflow
        if (state.workflowId != null) {
            val tciw = TaskCompletedInWorkflow(
                workflowId = state.workflowId,
                taskId = state.taskId,
                taskOutput = msg.taskOutput
            )
            workflowDispatcher.dispatch(tciw)
        }

        // log event
        val tc = TaskCompleted(
            taskId = state.taskId,
            taskOutput = msg.taskOutput
        )
        taskDispatcher.dispatch(tc)

<<<<<<< HEAD
        // Delete stored state
        stateStorage.deleteState(state.taskId)
=======
        // delete state
        stateStorage.deleteState(msg.getStateId())
>>>>>>> 85871378
    }

    private fun taskAttemptFailed(state: TaskState, msg: TaskAttemptFailed) {
        state.taskStatus = TaskStatus.RUNNING_ERROR

        delayRetryTaskAttempt(state = state, msg = msg, delay = msg.taskAttemptDelayBeforeRetry)
    }

    private fun delayRetryTaskAttempt(state: TaskState, msg: TaskEngineMessage, delay: Float?) {
        // no retry
        if (delay == null) return
        // immediate retry
        if (delay <= 0f) return retryTaskAttempt(state, msg)
        // delayed retry
        if (delay > 0f) {
            state.taskStatus = TaskStatus.RUNNING_WARNING

            // schedule next attempt
            val tar = RetryTaskAttempt(
                taskId = state.taskId,
                taskAttemptId = state.taskAttemptId,
                taskAttemptIndex = state.taskAttemptIndex
            )
            taskDispatcher.dispatch(tar, after = delay)
<<<<<<< HEAD
=======

            state.taskStatus = TaskStatus.WARNING
            stateStorage.updateState(msg.getStateId(), state)
>>>>>>> 85871378
        }
    }
}<|MERGE_RESOLUTION|>--- conflicted
+++ resolved
@@ -32,15 +32,10 @@
 
     fun handle(msg: TaskEngineMessage) {
         // get associated state
-<<<<<<< HEAD
         val oldState = stateStorage.getState(msg.taskId)
         var newState = oldState?.copy()
 
         if (newState == null) {
-=======
-        var state = stateStorage.getState(msg.getStateId())
-        if (state == null) {
->>>>>>> 85871378
             // a null state should mean that this task is already terminated => all messages others than TaskDispatched are ignored
             if (msg !is DispatchTask) {
                 logger.warn("No state found for message: (It's normal if this task is already terminated)%s", msg, null)
@@ -95,7 +90,7 @@
         }
 
         // Update stored state if needed and existing
-        if (newState != oldState && !setOf(TaskStatus.TERMINATED_COMPLETED, TaskStatus.TERMINATED_CANCELED).contains(newState.taskStatus)) {
+        if (newState != oldState && !newState.taskStatus.isTerminated()) {
             stateStorage.updateState(msg.taskId, newState, oldState)
         }
 
@@ -112,14 +107,8 @@
         }
     }
 
-<<<<<<< HEAD
     private fun cancelTask(state: TaskState, msg: CancelTask) {
         state.taskStatus = TaskStatus.TERMINATED_CANCELED
-=======
-    private fun cancelTask(msg: CancelTask) {
-        // update and save state
-        stateStorage.deleteState(msg.getStateId())
->>>>>>> 85871378
 
         // log event
         val tad = TaskCanceled(
@@ -156,12 +145,6 @@
             taskAttemptIndex = state.taskAttemptIndex
         )
         taskDispatcher.dispatch(tad)
-<<<<<<< HEAD
-=======
-
-        // update and save state
-        stateStorage.createState(msg.getStateId(), state)
->>>>>>> 85871378
     }
 
     private fun retryTask(state: TaskState, msg: RetryTask) {
@@ -186,12 +169,6 @@
             taskAttemptIndex = state.taskAttemptIndex
         )
         taskDispatcher.dispatch(tad)
-<<<<<<< HEAD
-=======
-
-        // update state
-        stateStorage.updateState(msg.getStateId(), state)
->>>>>>> 85871378
     }
 
     private fun retryTaskAttempt(state: TaskState, msg: TaskEngineMessage) {
@@ -215,12 +192,6 @@
             taskAttemptIndex = state.taskAttemptIndex
         )
         taskDispatcher.dispatch(tar)
-<<<<<<< HEAD
-=======
-
-        // update state
-        stateStorage.updateState(msg.getStateId(), state)
->>>>>>> 85871378
     }
 
     private fun taskAttemptCompleted(state: TaskState, msg: TaskAttemptCompleted) {
@@ -243,13 +214,8 @@
         )
         taskDispatcher.dispatch(tc)
 
-<<<<<<< HEAD
         // Delete stored state
         stateStorage.deleteState(state.taskId)
-=======
-        // delete state
-        stateStorage.deleteState(msg.getStateId())
->>>>>>> 85871378
     }
 
     private fun taskAttemptFailed(state: TaskState, msg: TaskAttemptFailed) {
@@ -274,12 +240,6 @@
                 taskAttemptIndex = state.taskAttemptIndex
             )
             taskDispatcher.dispatch(tar, after = delay)
-<<<<<<< HEAD
-=======
-
-            state.taskStatus = TaskStatus.WARNING
-            stateStorage.updateState(msg.getStateId(), state)
->>>>>>> 85871378
         }
     }
 }